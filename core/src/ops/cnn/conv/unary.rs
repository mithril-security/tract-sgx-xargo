use ndarray::*;

use crate::internal::*;
use crate::model::*;
use crate::ops;
use crate::ops::matmul::mir_quant::wire_offset_u8_as_i8;
use crate::ops::matmul::mir_quant::QParamKind;
use crate::ops::matmul::MatMulAxes;

use super::depth_wise::DepthWise;
use super::im2col::Im2Col;
use crate::ops::cnn::conv::KernelFormat;
use crate::ops::cnn::pools::{ConcretePoolGeometry, PoolGeometry, PoolSpec};
use crate::ops::matmul::lir_unary::{
    ConcreteMatMulGeometry, LirMatMulUnary, MatMulGeometry, ProtoFusedSpec, SymbolicMatMulGeometry,
};
use crate::ops::matmul::MatMulQParams;
use crate::ops::nn::{BaseDataShape, DataFormat, DataShape};

use tract_linalg::frame::Packer;
use tract_linalg::mmm::MatMatMul;

use std::iter::Sum;

#[derive(Debug, Clone, new, Hash)]
pub struct ConvUnary {
    pub pool_spec: PoolSpec,
    pub kernel_fmt: KernelFormat,
    pub kernel: Arc<Tensor>,

    pub group: usize,

    pub bias: Option<Arc<Tensor>>,

    pub q_params: Option<(DatumType, MatMulQParams)>,
}

impl_dyn_hash!(ConvUnary);

impl ConvUnary {
    fn input_channels(&self) -> usize {
        match self.kernel_fmt {
            KernelFormat::OIHW => self.kernel.shape()[1] * self.group,
            KernelFormat::HWIO => self.kernel.shape()[self.kernel.shape().len() - 2],
        }
    }

    fn output_channels(&self) -> usize {
        let kshape = self.kernel.shape();
        match self.kernel_fmt {
            KernelFormat::OIHW => kshape[0],
            KernelFormat::HWIO => kshape[kshape.len() - 1] * self.group,
        }
    }

    pub fn kernel_as_group_o_ihw(&self) -> TractResult<Arc<Tensor>> {
        self.kernel_fmt.kernel_as_group_o_ihw(
            &self.kernel,
            self.group,
            self.input_channels(),
            self.output_channels(),
        )
    }

    fn kernel_as_packed_as(
        &self,
        packer: &Packer,
        k: usize,
        m: usize,
    ) -> TractResult<ArrayD<Arc<Tensor>>> {
        let kernel = self.kernel_as_group_o_ihw()?;
        unsafe {
            let mut packed_as = Array1::from(
                (0..self.group)
                    .map(|g| {
                        let packed = Tensor::uninitialized_aligned_dt(
                            kernel.datum_type(),
                            &[packer.len(k, m)],
                            packer.alignment(),
                        )?;
                        packer.pack(
                            &mut TensorView::at_prefix(&packed, &[])?,
                            &kernel.view_at_prefix(&[g])?,
                            1,
                            0,
                        );
                        Ok(packed.into_arc_tensor())
                    })
                    .collect::<TractResult<Vec<_>>>()?,
            )
            .into_dyn();
            if self.group == 1 {
                packed_as.index_axis_inplace(Axis(0), 0);
            }
            if self.pool_spec.data_format.has_n() {
                packed_as.insert_axis_inplace(Axis(0));
            }
            packed_as.insert_axis_inplace(Axis(packed_as.ndim()));
            packed_as.insert_axis_inplace(Axis(packed_as.ndim()));
            Ok(packed_as)
        }
    }

    fn kernel_offset_u8_as_i8(
        &self,
        inputs: &mut [OutletId],
        model: &mut TypedModel,
    ) -> TractResult<Option<Self>> {
        if let DatumType::U8 = self.kernel.datum_type().unquantized() {
            let new_op = Self {
                kernel: self.kernel.offset_u8_as_i8(),
                q_params: self
                    .q_params
                    .as_ref()
                    .map(|(dt, qp)| -> TractResult<_> {
                        let a0 = match &qp.a0 {
                            QParamKind::Attr(_) | QParamKind::FromQType => {
                                qp.a0.offset_u8_as_i8(model, &[])?
                            }
                            QParamKind::FromInput(i) => {
                                match model.outlet_fact(inputs[*i])?.datum_type.unquantized() {
                                    DatumType::U8 => {
                                        inputs[*i] = model.wire_node(
                                            format!(
                                                "{}.offset_{}_as_i8",
                                                model.node(inputs[*i].node).name,
                                                "a0"
                                            ),
                                            ops::quant::offset_u8_as_i8(),
                                            &[inputs[*i]],
                                        )?[0];
                                    }
                                    DatumType::I32 => {
                                        inputs[*i] = model.wire_node(
                                            format!(
                                                "{}.offset_{}_as_i8",
                                                model.node(inputs[*i].node).name,
                                                "a0"
                                            ),
                                            ops::math::add::unary(rctensor0(-128i32)),
                                            &[inputs[*i]],
                                        )?[0];
                                    }
                                    _ => (),
                                }
                                QParamKind::FromInput(*i)
                            }
                        };
                        Ok((*dt, MatMulQParams { a0, ..qp.clone() }))
                    })
                    .transpose()?,
                ..self.clone()
            };
            Ok(Some(new_op))
        } else {
            Ok(None)
        }
    }

    fn bias_as_non_linear<T>(&self) -> TractResult<ArrayD<Vec<ProtoFusedSpec>>>
    where
        T: Datum + Copy,
    {
        let mut ops = Array1::from_elem(self.group, vec![]);

        if let Some(bias) = &self.bias {
            let bias = bias.cast_to::<T>()?;
            let bias = bias.as_slice::<T>()?;
            ops.iter_mut().zip(bias.chunks(self.output_channels() / self.group)).for_each(
                |(ops, bias)| {
                    ops.push(ProtoFusedSpec::BinPerRow(
                        rctensor1(bias).into(),
                        tract_linalg::mmm::BinOp::Add,
                    ));
                },
            )
        }
        let mut ops = ops.into_dyn();

        if self.group == 1 {
            ops.index_axis_inplace(Axis(0), 0);
        }
        if self.pool_spec.data_format.has_n() {
            ops.insert_axis_inplace(Axis(0));
        }
        Ok(ops)
    }

    pub unsafe fn wire_as_quant_im2col(
        &self,
        model: &mut TypedModel,
        name: &str,
        b_dt: DatumType,
        wires: &[OutletId],
    ) -> TractResult<OutletId> {
        use crate::ops::matmul::mir_quant as qmm;

        let c_dt = self.q_params.as_ref().unwrap().0;

        let params = self.q_params.as_ref().unwrap().1.as_outlet_ids(
            model,
            name,
            wires,
            self.kernel.datum_type(),
            b_dt,
            c_dt,
        )?;

        let a0 = params[0];
        let a_scale = params[1];
        let mut b0 = params[2];
        let b_scale = params[3];
        let c0 = params[4];
        let c_scale = params[5];

        let b = wire_offset_u8_as_i8(model, name, wires[0], "b", &mut b0, "b0")?;
        let b_fact = model.outlet_fact(b)?.clone();
        let (_, m, k, n, mmm) = self.compute_geo(&b_fact)?;
        let output_shape = self.pool_spec.output_shape(&b_fact.shape)?;

        let abc_scale = qmm::combine_scales(model, name, a_scale, b_scale, c_scale)?;

        let im2col = model.wire_node(
            format!("{}.im2col", name),
            Im2Col::new(self.pool_spec.clone(), self.group, k, &b_fact.shape, mmm.clone())?,
            &[b, b0],
        )?[0];

        let a = self.kernel_as_group_o_ihw()?.into_tensor();
        let a = a.cast_to_dt(i32::datum_type())?;
        let a = a.to_array_view::<i32>()?;
        let mut sum_a = a.sum_axis(Axis(a.ndim() - 1));
        if self.group == 1 {
            sum_a.index_axis_inplace(Axis(0), 0);
        }

        if self.pool_spec.data_format.has_n() {
            sum_a.insert_axis_inplace(Axis(0));
        }
        let sum_a = model.add_const(format!("{}.sum_a", name), sum_a)?;

        let mut sum_b = model.wire_node(
            format!("{}.sum_b", name),
            super::QSumB { n: n.clone(), r: mmm.b_pack().panel_width(), k },
            &[im2col],
        )?[0];

        if self.group > 1 && self.pool_spec.data_format.c_is_last() {
            let has_n = self.pool_spec.data_format.has_n() as usize;
            sum_b = model.wire_node(
                format!("{}.transpose_sum_b", name),
                AxisOp::Move(has_n, 1 + has_n),
                &[sum_b],
            )?[0];
        }

        let b_dt = model.outlet_fact(b)?.datum_type;
        let (mmm_output_shape, c_axis, h_axis) = self.mmm_output_shape(&output_shape)?;
        let mut geometry = MatMulGeometry::from(SymbolicMatMulGeometry {
            b_datum_type: b_dt,
            m: m.to_dim(),
            k: k.to_dim(),
            n: n.clone(),
            mmm: mmm.clone(),
        });
        if n.to_usize().is_ok() {
            geometry = geometry.optimize_if(Some(&SymbolValues::default()))?;
        }
        let wire = self.wire_lir_matmatmul(
            model,
            name,
            im2col,
            mmm,
            i32::datum_type(),
            mmm_output_shape.clone().into(),
            m,
            k,
            geometry,
            c_axis,
            h_axis,
        )?;
        let has_n = self.pool_spec.data_format.has_n() as usize;
        let has_group = (self.group > 1) as usize;
        let (m_axis, n_axis) = if self.pool_spec.data_format.c_is_last() {
            (1 + has_group + has_n, has_n)
        } else {
            (has_group + has_n, 1 + has_n + has_group)
        };
        let wire = qmm::compensate_zero_points(
            model,
            name,
            wire,
            k.to_dim(),
            a0,
            b0,
            sum_a,
            sum_b,
            m_axis,
            n_axis,
        )?;

        let mut wire = qmm::requant(model, name, wire, c_dt, abc_scale, c0)?;
        if self.group > 1 {
            wire = model.wire_node(
                format!("{}.reshape_group", name),
                AxisOp::Reshape(
                    c_axis - 1,
                    mmm_output_shape[c_axis - 1..][..2].iter().map(|d| d.to_dim()).collect(),
                    tvec!((m * self.group).to_dim()),
                ),
                &[wire],
            )?[0];
        }
        let wire = Self::wire_geo_reshape(model, name, wire, &output_shape)?;
        Ok(wire)
    }

    pub unsafe fn wire_as_im2col_pair(
        &self,
        model: &mut TypedModel,
        name: &str,
        mut wire: OutletId,
    ) -> TractResult<OutletId> {
        let b_fact = model.outlet_fact(wire)?.clone();
        let b_dt = b_fact.datum_type;
        let c_dt = crate::ops::matmul::output_type(b_fact.datum_type);

        let output_shape = self.pool_spec.output_shape(&b_fact.shape)?;
        let (_, m, k, n, mmm) = self.compute_geo(model.outlet_fact(wire)?)?;
        let padding = model.add_const(format!("{}.b0", name), Tensor::zero_dt(b_dt, &[])?)?;

        wire = model.wire_node(
            format!("{}.im2col", name),
            Im2Col::new(self.pool_spec.clone(), self.group, k, &b_fact.shape, mmm.clone())?,
            &[wire, padding],
        )?[0];

        let (mmm_output_shape, c_axis, h_axis) = self.mmm_output_shape(&output_shape)?;
        let mut geometry = MatMulGeometry::from(SymbolicMatMulGeometry {
            b_datum_type: b_dt,
            m: m.to_dim(),
            k: k.to_dim(),
            n: n.clone(),
            mmm: mmm.clone(),
        });
        if n.to_usize().is_ok() {
            geometry = geometry.optimize_if(Some(&SymbolValues::default()))?;
        }
        let mut wire = self.wire_lir_matmatmul(
            model,
            name,
            wire,
            mmm,
            c_dt,
            mmm_output_shape.clone().into(),
            m.to_usize().unwrap(),
            k.to_usize().unwrap(),
            geometry,
            c_axis,
            h_axis,
        )?;

        if self.group > 1 {
            wire = model.wire_node(
                format!("{}.reshape_group", name),
                AxisOp::Reshape(
                    c_axis - 1,
                    mmm_output_shape[c_axis - 1..][..2].iter().map(|d| d.to_dim()).collect(),
                    tvec!((m * self.group).to_dim()),
                ),
                &[wire],
            )?[0];
        }
        let wire = Self::wire_geo_reshape(model, name, wire, &output_shape)?;
        Ok(wire)
    }

    fn mmm_output_shape<D: DimLike>(
        &self,
        output_shape: &BaseDataShape<D, TVec<D>>,
    ) -> TractResult<(TVec<D>, usize, usize)> {
        let geo_collapsed_out: D = output_shape.hw_dims().iter().cloned().product();
        let shape: BaseDataShape<D, TVec<D>> = output_shape.fmt.from_n_c_hw(
            output_shape.n().cloned().unwrap_or_else(|| 1.into()),
            output_shape.c().clone(),
            tvec!(geo_collapsed_out),
        )?;
        let mut mmm_output_shape: TVec<D> = shape.shape.clone();
        let mut c_axis = shape.c_axis();
        let mut h_axis = shape.h_axis();
        if self.group > 1 {
            mmm_output_shape[shape.c_axis()] =
                mmm_output_shape[shape.c_axis()].clone() / self.group;
            mmm_output_shape.insert(shape.c_axis(), self.group.into());
            if self.group > 1 {
                if h_axis > c_axis {
                    h_axis += 1;
                }
                c_axis += 1;
            }
        }
        Ok((mmm_output_shape, c_axis, h_axis))
    }

    fn wire_geo_reshape<D: DimLike>(
        model: &mut TypedModel,
        name: &str,
        wire: OutletId,
        output_shape: &BaseDataShape<D, TVec<D>>,
    ) -> TractResult<OutletId> {
        let geo_collapsed_out: D = output_shape.hw_dims().iter().cloned().product();
        let wire = model.wire_node(
            name,
            AxisOp::Reshape(
                output_shape.h_axis(),
                tvec!(geo_collapsed_out.to_dim()),
                output_shape.hw_dims().iter().map(|d| d.to_dim()).collect(),
            ),
            &[wire],
        )?;
        Ok(wire[0])
    }

    pub unsafe fn wire_as_lazy_im2col(
        &self,
        model: &mut TypedModel,
        name: &str,
        mut wire: OutletId,
    ) -> TractResult<OutletId> {
        let mut b_fact = model.outlet_fact(wire)?.clone();
        let (geo, m, k, n, mmm) = self.compute_geo(&b_fact)?;
        let input_shape = b_fact.shape.as_concrete().unwrap().to_vec();
        let mut geo = geo.to_concrete(&input_shape)?.into_owned();
        let mut input_shape: DataShape = self.pool_spec.data_format.shape(input_shape.into())?;
        let padding = self.pool_spec.computed_padding(input_shape.hw_dims());
        if padding.iter().any(|axis| axis.pad_before != 0 || axis.pad_after != 0) {
            let mut pads = vec![(0, 0); b_fact.rank()];
            for (ix, ax) in padding.iter().enumerate() {
                pads[input_shape.h_axis() + ix] = (ax.pad_before, ax.pad_after);
            }
            let op = crate::ops::array::Pad {
                mode: crate::ops::array::PadMode::Constant(
                    Tensor::zero_scalar_dt(b_fact.datum_type)?.into_arc_tensor(),
                ),
                pads,
            };
            wire = model.wire_node(format!("{}.pad", name), op, &[wire])?[0];
            let valid_pool_spec =
                PoolSpec { padding: ops::cnn::PaddingSpec::Valid, ..self.pool_spec.clone() };
            b_fact = model.outlet_fact(wire)?.clone();
            let concrete_shape = b_fact.shape.as_concrete().unwrap();
            input_shape = valid_pool_spec.data_format.shape(concrete_shape.into())?;
            geo = valid_pool_spec
                .compute_geo(&b_fact.shape)?
                .to_concrete(concrete_shape)?
                .into_owned();
        }
        let c_dt = crate::ops::matmul::output_type(b_fact.datum_type);
        let c_stride = input_shape.c_stride();
        let size_of_b = b_fact.datum_type.size_of() as isize;
        let n_bytes_offsets: Vec<isize> =
            geo.patch.centers_offsets().into_iter().map(|x| x * size_of_b).collect();
        let k_bytes_offsets: Vec<isize> = (0..self.input_channels())
            .flat_map(|ici| {
                geo.patch
                    .standard_layout_data_field
                    .iter()
                    .map(move |x| (x + (ici * c_stride) as isize) * size_of_b)
            })
            .collect();
        let virtual_input = super::lazy_im2col::LazyIm2colSpec { n_bytes_offsets, k_bytes_offsets };
        let b_storage = mmm.b_virtual_input(Box::new(virtual_input), k);
        let (mmm_output_shape, c_axis, h_axis) = self.mmm_output_shape(&geo.output_shape)?;

        let geometry = MatMulGeometry::Concrete(ConcreteMatMulGeometry {
            m,
            k,
            n: n.to_usize().unwrap(),
            b_storage,
        });
        let wire = self.wire_lir_matmatmul(
            model,
            name,
            wire,
            mmm,
            c_dt,
            mmm_output_shape.into(),
            m.to_usize().unwrap(),
            k,
            geometry,
            c_axis,
            h_axis,
        )?;

        let wire = Self::wire_geo_reshape(model, name, wire, &geo.output_shape)?;
        Ok(wire)
    }

    #[allow(clippy::type_complexity)]
    fn compute_geo(
        &self,
        input_fact: &TypedFact,
    ) -> TractResult<(PoolGeometry, usize, usize, TDim, Box<dyn MatMatMul>)> {
        let a_dt = self.kernel.datum_type();
        let b_dt = input_fact.datum_type;
        let c_dt = crate::ops::matmul::output_type(b_dt);

        let geo = self.pool_spec.compute_geo(&input_fact.shape)?;

        trace!("output channels: {:?}", self.output_channels());
        let m = self.output_channels() / self.group;
        let k = self.kernel.len() / self.output_channels();
        let n: TDim =
            self.pool_spec.output_shape(&input_fact.shape)?.hw_dims().iter().cloned().product();

        let mmm = tract_linalg::ops()
            .mmm(a_dt, b_dt, c_dt, Some(m), Some(k), n.to_usize().ok())
            .with_context(|| format!("No multiplier for {:?}x{:?} to {:?}", a_dt, b_dt, c_dt,))?;

        Ok((geo, m, k, n, mmm))
    }

    #[allow(clippy::too_many_arguments)]
    fn wire_lir_matmatmul(
        &self,
        model: &mut TypedModel,
        name: &str,
        wire: OutletId,
        mmm: Box<dyn MatMatMul>,
        c_datum_type: DatumType,
        mmm_output_shape: ShapeFact,
        m: usize,
        k: usize,
        geometry: MatMulGeometry,
        c_m_axis: usize,
        c_n_axis: usize,
    ) -> TractResult<OutletId> {
        let kernels = self.kernel_as_packed_as(&mmm.a_pack(), k, m)?;
        let shape = kernels.shape();
        let mut fused_ops = dispatch_copy!(Self::bias_as_non_linear(mmm.internal_type())(self))?;
        for fo in &mut fused_ops {
            fo.push(ProtoFusedSpec::Store);
        }
        let mut iter = kernels.iter().cloned().zip(fused_ops.iter().cloned());
        let micro_ops = ArrayD::from_shape_fn(shape, |_| iter.next().unwrap());

        let wire = model.wire_node(
            format!("{}.matmatmul", name),
            LirMatMulUnary {
                c_fact: c_datum_type.fact(mmm_output_shape.clone()),
                micro_ops,
                c_m_axis,
                c_n_axis,
                c_final_shape: mmm_output_shape,
                reshape_post: vec![],
                geometry,
                mmm,
            },
            &[wire],
        )?[0];
        Ok(wire)
    }

    pub fn to_depth_wise<T>(&self, input: &TypedFact) -> TractResult<Box<dyn TypedOp>>
    where
        T: Datum + Clone + ::ndarray::LinalgScalar + PartialEq + Sum,
    {
        let input_shape = input.shape.as_concrete().unwrap();
        let ConcretePoolGeometry { input_shape, patch, output_shape } =
            self.pool_spec.compute_geo(&input.shape)?.to_concrete(input_shape)?.into_owned();
        let bias = if let Some(b) = &self.bias {
            b.clone()
        } else {
            Tensor::zero::<T>(&[*input_shape.c()])?.into_arc_tensor()
        };
        let op = DepthWise::new(
            patch,
            input_shape,
            output_shape,
            self.kernel_as_group_o_ihw().context("in kernel_as_group_o_ihw")?,
            bias,
        );
        Ok(Box::new(op))
    }

    fn declutter_stride_slice_to_downsample(
        &self,
        model: &TypedModel,
        node: &TypedNode,
    ) -> TractResult<Option<TypedModelPatch>> {
        let input_fact = model.outlet_fact(node.inputs[0])?;
        let spatial_rank = self.kernel.rank() - 2;
        if let Some(axis) = (0..spatial_rank).find(|&ax| {
            self.pool_spec.padding.valid_dim(ax, self.pool_spec.stride(ax) == 1)
                && self.pool_spec.stride(ax) > 1
                && self.pool_spec.dilation(ax) % self.pool_spec.stride(ax) == 0
        }) {
            let downsample_factor = self.pool_spec.stride(axis);
            let mut new_op = self.clone();
            if new_op.pool_spec.dilation(axis) > 1 {
                new_op.pool_spec.dilations.as_mut().unwrap()[axis] /= downsample_factor;
            }
            new_op.pool_spec.strides.as_mut().unwrap()[axis] /= downsample_factor;
            let mut patch = TypedModelPatch::default();
            let tap = patch.tap_model(model, node.inputs[0])?;
            let shape = self
                .pool_spec
                .data_format
                .shape(input_fact.shape.iter().collect::<TVec<TDim>>())?;
            let down = patch.wire_node(
                format!("{}.downsample", node.name),
                crate::ops::Downsample::new(axis + shape.h_axis(), downsample_factor as isize, 0),
                &[tap],
            )?;
            let id = patch.wire_node(&*node.name, new_op, &down)?[0];
            patch.shunt_outside(model, OutletId::new(node.id, 0), id)?;
            return Ok(Some(patch));
        }
        Ok(None)
    }

    fn declutter_as_matmul(
        &self,
        model: &TypedModel,
        node: &TypedNode,
    ) -> TractResult<Option<TypedModelPatch>> {
        use crate::ops::matmul::*;
        let input_fact = model.outlet_fact(node.inputs[0])?;
        let full_input_shape = input_fact.shape.to_tvec();
        let input_shape = self.pool_spec.data_format.shape(&full_input_shape)?;
        if input_shape.hw_rank() == 1
            && self.group == 1
            && self.pool_spec.stride(0) == 1
            && self.pool_spec.dilation(0) == 1
            && self.kernel.len() == self.input_channels() * self.output_channels()
        {
            let ci = self.input_channels();
            let co = self.output_channels();
            let ker = self.kernel.clone().into_tensor();
            let (a_shape, a_trans) = if self.kernel_fmt == KernelFormat::HWIO {
                ([ci, co], true)
            } else {
                ([co, ci], false)
            };
            let a = ker
                .into_shape(&a_shape)?
                .broadcast_into_rank(full_input_shape.len())?
                .into_arc_tensor();
            let trans_data = self.pool_spec.data_format == DataFormat::HWC
                || self.pool_spec.data_format == DataFormat::NHWC;
            let mut patch = TypedModelPatch::new("declutter_as_matmul");
            let a = patch.add_const(format!("{}.filters", &node.name), a)?;
            let mut inputs = node
                .inputs
                .iter()
                .map(|i| patch.tap_model(model, *i))
                .collect::<TractResult<TVec<_>>>()?;
            inputs.insert(0, a);
            let axes = MatMulAxes::default_for_rank(full_input_shape.len())
                .transposing(a_trans, trans_data, trans_data);
            // in Q case, the bias has to be injected inside the QMatMul (as it
            // must be added before requantization)
            let wire = if let Some(q_params) = &self.q_params {
                let mut params = q_params.1.clone();
                params.insert_input(0); // kernel as input
                params.insert_input(2); // bias as input
<<<<<<< HEAD
                let bias = self.bias.clone().unwrap_or(rctensor0(0i32));
                anyhow::ensure!(bias.rank() == 0 || bias.rank() == 1);
=======
                let mut bias = self.bias.clone().unwrap_or_else(|| rctensor0(0i32));
                if bias.len() > 1 {
                    let shape = if trans_data { [1, bias.len()] } else { [bias.len(), 1] };
                    bias = bias.into_tensor().into_shape(&shape)?.into_arc_tensor();
                }
>>>>>>> 730999bb
                let bias = patch.add_const(format!("{}.bias", &node.name), bias)?;
                inputs.insert(2, bias);
                let op = QMatMul { axes, output_type: q_params.0, params: q_params.1.clone() };
                patch.wire_node(&*node.name, op, &inputs)?[0]
            } else {
                let op = MatMul { axes };
                let mut wire = patch.wire_node(format!("{}.matmul", node.name), op, &inputs)?[0];
                if let Some(b) = self.bias.as_ref().filter(|_| self.q_params.is_none()) {
                    anyhow::ensure!(b.rank() == 0 || b.rank() == 1);
                    let mut bias_shape = tvec!(1; input_shape.rank());
                    bias_shape[input_shape.c_axis()] = co;
                    let b = b.clone().into_tensor().into_shape(&bias_shape)?;
                    wire = patch.wire_node(
                        format!("{}.bias", node.name),
                        crate::ops::math::add::unary(b.into_arc_tensor()),
                        &[wire],
                    )?[0];
                }
                wire
            };
            patch.shunt_outside(model, OutletId::new(node.id, 0), wire)?;
            return Ok(Some(patch));
        }
        Ok(None)
    }
}

impl Op for ConvUnary {
    fn name(&self) -> Cow<str> {
        "ConvUnary".into()
    }

    fn info(&self) -> TractResult<Vec<String>> {
        let mut info = self.pool_spec.info();
        info.push(format!(
            "Kernel {:?} (groups:{}), {:?}",
            self.kernel_fmt, self.group, self.kernel
        ));
        if let Some(b) = &self.bias {
            info.push(format!("Bias: {:?}", b))
        }
        Ok(info)
    }

    fn validation(&self) -> Validation {
        Validation::Rounding
    }

    op_core_mir!();
    op_as_typed_op!();
}

impl EvalOp for ConvUnary {
    fn is_stateless(&self) -> bool {
        true
    }

    fn eval(&self, inputs: TVec<Arc<Tensor>>) -> TractResult<TVec<Arc<Tensor>>> {
        let mut model = TypedModel::default();

        let mut wires: TVec<OutletId> = inputs
            .iter()
            .enumerate()
            .map(|(ix, v)| {
                model.add_source(format!("source.{}", ix), v.datum_type().fact(v.shape()))
            })
            .collect::<TractResult<_>>()?;
        let new_op = self.kernel_offset_u8_as_i8(&mut wires, &mut model)?;
        let wire = unsafe {
            if self.q_params.is_some() {
                let op_ref = if let Some(op) = new_op.as_ref() { op } else { self };
                op_ref.wire_as_quant_im2col(
                    &mut model,
                    "im2col-adhoc",
                    inputs[0].datum_type(),
                    &*wires,
                )?
            } else {
                self.wire_as_im2col_pair(&mut model, "im2col-adhoc", wires[0])?
            }
        };
        model.set_output_outlets(&[wire])?;
        let plan = SimplePlan::new(model)?;
        plan.run(inputs.into_iter().map(|t| t.into_tensor()).collect())
    }
}

impl TypedOp for ConvUnary {
    fn output_facts(&self, inputs: &[&TypedFact]) -> TractResult<TVec<TypedFact>> {
        let q_inputs = self.q_params.as_ref().map(|(_, qp)| qp.input_count()).unwrap_or(0);
        if inputs.len() != 1 + q_inputs {
            bail!("Wrong number of inputs: expected {} got {}", 1 + q_inputs, inputs.len());
        }
        if self.pool_spec.data_format.shape(&*inputs[0].shape)?.c()
            != &self.input_channels().to_dim()
        {
            bail!(
                "Inconsistent convolution: input is {:?}, kernel expects {} input channels, {:?}",
                inputs[0],
                self.input_channels(),
                self
            );
        }
        if self.pool_spec.output_channel_override != Some(self.output_channels()) {
            bail!(
                "Inconsistent convolution: output channels from pool spec is {:?}, kernel expects {} output channels, {:?}",
                self.pool_spec.output_channel_override,
                self.output_channels(),
                self
                );
        }
        if let Some(bias) = &self.bias {
            ensure!(
                bias.rank() == 0 || (bias.rank() == 1 && bias.len() == self.output_channels()),
                "Bias should be scalar or a vector with one value per output channel, got:{:?}",
                bias
            );
        }

        let mut fact = self.pool_spec.output_facts(inputs)?.remove(0);
        if let Some((dt, _qp)) = self.q_params.as_ref() {
            fact.datum_type = *dt;
        } else {
            ensure!(
                inputs[0].datum_type == self.kernel.datum_type(),
                "Convolution input and weights must have the same type. (resp {:?} and {:?})",
                inputs[0].datum_type,
                self.kernel.datum_type(),
            )
        }
        Ok(tvec!(fact))
    }

    fn invariants(
        &self,
        inputs: &[&TypedFact],
        _outputs: &[&TypedFact],
    ) -> TractResult<Invariants> {
        let fact = &inputs[0];
        let shape = self.pool_spec.data_format.shape(fact.shape.iter().collect::<Vec<TDim>>())?;
        let mut axes = vec![];
        if let Some(n_axis) = shape.n_axis() {
            let mut info = AxisInfo::simple(n_axis).disposable(true);
            info.inputs.extend(std::iter::repeat(None).take(inputs.len() - 1));
            axes.push(info);
        }
        let kernel_spatial_shape =
            &self.kernel.shape()[self.kernel_fmt.h_axis()..][..shape.hw_rank()];
        let h_axis = shape.h_axis();
        for (ix, &dim) in kernel_spatial_shape.iter().enumerate() {
            if dim == 1 && self.pool_spec.stride(ix) == 1 {
                let mut info = AxisInfo::simple(ix + h_axis).disposable(true);
                info.inputs.extend(std::iter::repeat(None).take(inputs.len() - 1));
                axes.push(info)
            }
        }
        Ok(axes.into_iter().collect())
    }

    fn declutter(
        &self,
        model: &TypedModel,
        node: &TypedNode,
    ) -> TractResult<Option<TypedModelPatch>> {
        if let Some((_, qp)) = self.q_params.as_ref() {
            if let Some((inputs, qp)) = qp.inline_static(model, node)? {
                let mut op = self.clone();
                op.q_params.as_mut().unwrap().1 = qp;
                let patch = TypedModelPatch::replace_single_op(model, node, &inputs, op)?
                    .with_context("inlining quantized conv params");
                return Ok(Some(patch));
            }
        }
        for d in &[Self::declutter_stride_slice_to_downsample, Self::declutter_as_matmul] {
            if let Some(p) = d(self, model, node)? {
                return Ok(Some(p));
            }
        }
        Ok(None)
    }

    fn cost(&self, inputs: &[&TypedFact]) -> TractResult<TVec<(Cost, TDim)>> {
        let shape = self.pool_spec.data_format.shape(inputs[0].shape.to_tvec())?;
        let kernel_spatial_shape =
            &self.kernel.shape()[self.kernel_fmt.h_axis()..][..shape.hw_rank()];
        let output_dims = self.pool_spec.padding.compute(
            shape.hw_dims(),
            kernel_spatial_shape,
            &*self
                .pool_spec
                .dilations
                .clone()
                .unwrap_or_else(|| tvec!(1; kernel_spatial_shape.len())),
            &*self
                .pool_spec
                .strides
                .clone()
                .unwrap_or_else(|| tvec!(1; kernel_spatial_shape.len())),
        );
        let n_output_points: TDim =
            output_dims.iter().map(|d| d.convoluted.clone()).product::<TDim>();
        let n_output_channels = self.output_channels().to_dim();
        let kernel_surface = kernel_spatial_shape.iter().product::<usize>().to_dim();
        let one = 1.to_dim();
        Ok(tvec!(
            (
                Cost::Params(inputs[0].datum_type.unquantized()),
                (self.kernel.len() + self.bias.as_ref().map(|b| b.len()).unwrap_or(0)).to_dim()
            ),
            (
                Cost::FMA(inputs[0].datum_type),
                shape.n().cloned().unwrap_or(one)
                    * shape.c()
                    * n_output_channels
                    * n_output_points
                    * kernel_surface
                    / self.group
            )
        ))
    }

    fn change_axes(
        &self,
        model: &TypedModel,
        node: &TypedNode,
        _io: InOut,
        change: &AxisOp,
    ) -> TractResult<Option<AxisChangeConsequence>> {
        let full_input_shape = model.outlet_fact(node.inputs[0])?.shape.to_tvec();
        let shape = self.pool_spec.data_format.shape(full_input_shape.clone())?;
        // remove n
        if let Some(n) = shape.n_axis() {
            assert_eq!(n, 0);
            if change == &AxisOp::Rm(n) {
                let op = ConvUnary { pool_spec: self.pool_spec.dispose_n_axis(), ..self.clone() };
                return Ok(Some(AxisChangeConsequence::new(
                    model,
                    node,
                    Some(Box::new(op)),
                    change,
                )));
            }
            if change.transform_axis(n).map(|axis| axis > 0).unwrap_or(true) {
                return Ok(None);
            }
        }
        // format swap: chw <-> hwc
        let (new_format, axis_move) = match self.pool_spec.data_format {
            DataFormat::NCHW => {
                (DataFormat::NHWC, AxisOp::Move(shape.c_axis(), full_input_shape.len() - 1))
            }
            DataFormat::CHW => {
                (DataFormat::HWC, AxisOp::Move(shape.c_axis(), full_input_shape.len() - 1))
            }
            DataFormat::NHWC => (DataFormat::NCHW, AxisOp::Move(shape.c_axis(), 1)),
            DataFormat::HWC => (DataFormat::CHW, AxisOp::Move(shape.c_axis(), 0)),
        };
        if *change == axis_move {
            let mut new_op = self.clone();
            new_op.pool_spec.data_format = new_format;
            return Ok(Some(AxisChangeConsequence {
                substitute_op: Some(Box::new(new_op)),
                wire_changes: tvec!(
                    (InOut::In(0), change.clone()),
                    (InOut::Out(0), change.clone())
                ),
            }));
        }
        // geo axis manips
        use AxisOp::*;
        let h_axis = shape.h_axis();
        let hw_axes = shape.hw_axes();
        let kh_axis = if self.kernel_fmt == KernelFormat::OIHW { 2 } else { 0 };
        let (geo_adjusted, kernel_adjusted) = match change {
            Rm(a)
                if hw_axes.contains(a)
                    && self.pool_spec.dilation(a - h_axis) == 1
                    && self.pool_spec.stride(a - h_axis) == 1
                    && self.pool_spec.kernel_shape[a - h_axis] == 1 =>
            {
                (Rm(a - h_axis), Rm(a - h_axis + kh_axis))
            }
            Add(a) if hw_axes.contains(a) => (Add(a - h_axis), Add(a - h_axis + kh_axis)),
            Move(f, t) if hw_axes.contains(f) && hw_axes.contains(t) => {
                (Move(f - h_axis, t - h_axis), Move(f - h_axis + kh_axis, t - h_axis + kh_axis))
            }
            _ => return Ok(None),
        };
        let mut kernel = self.kernel.clone().into_tensor();
        kernel_adjusted.change_tensor(&mut kernel, false)?;
        let mut dilations = self.pool_spec.dilations().into_owned().into();
        geo_adjusted.change_shape_array(&mut dilations, false)?;
        let mut kernel_shape = self.pool_spec.kernel_shape.clone();
        geo_adjusted.change_shape_array(&mut kernel_shape, false)?;
        let mut strides = self.pool_spec.strides().into_owned().into();
        geo_adjusted.change_shape_array(&mut strides, false)?;
        let new_op = ConvUnary {
            pool_spec: PoolSpec {
                data_format: self.pool_spec.data_format,
                padding: self.pool_spec.padding.clone(), // fixme (explicit padding)
                dilations: Some(dilations),
                kernel_shape,
                strides: Some(strides),
                output_channel_override: self.pool_spec.output_channel_override,
            },
            kernel_fmt: self.kernel_fmt,
            kernel: kernel.into_arc_tensor(),
            group: self.group,
            bias: self.bias.clone(),
            q_params: self.q_params.clone(),
        };
        Ok(Some(AxisChangeConsequence {
            substitute_op: Some(Box::new(new_op)),
            wire_changes: tvec!((InOut::In(0), change.clone()), (InOut::Out(0), change.clone())),
        }))
    }

    fn codegen(
        &self,
        model: &TypedModel,
        node: &TypedNode,
    ) -> TractResult<Option<TypedModelPatch>> {
        if let DatumType::U8 = self.kernel.datum_type().unquantized() {
            let mut patch = TypedModelPatch::default();
            let mut inputs = node
                .inputs
                .iter()
                .map(|w| patch.tap_model(model, *w))
                .collect::<TractResult<TVec<_>>>()?;
            let new_op = self.kernel_offset_u8_as_i8(&mut inputs, &mut patch)?.unwrap();
            let wire = patch.wire_node(&node.name, new_op, &inputs)?;
            patch.shunt_outside(model, node.id.into(), wire[0])?;
            patch.obliterate(node.id)?;
            return Ok(Some(patch.with_context("kernel-u8-to-i8")));
        }

        let full_input_shape = model.outlet_fact(node.inputs[0])?.shape.to_tvec();
        let input_fact = model.outlet_fact(node.inputs[0])?;
        let input_shape = self.pool_spec.data_format.shape(&full_input_shape)?;
        let spatial_rank = input_shape.hw_rank();
        let kernel_spatial_shape = &self.kernel.shape()[self.kernel_fmt.h_axis()..][..spatial_rank];
        unsafe {
            let dt = input_fact.datum_type;
            if self.q_params.is_some() {
                let mut patch = TypedModelPatch::default();
                let inputs = node
                    .inputs
                    .iter()
                    .map(|w| patch.tap_model(model, *w))
                    .collect::<TractResult<TVec<_>>>()?;
                let wire = self.wire_as_quant_im2col(
                    &mut patch,
                    &node.name,
                    model.node_input_facts(node.id)?[0].datum_type,
                    &inputs,
                )?;
                patch.shunt_outside(model, node.id.into(), wire)?;
                patch.obliterate(node.id)?;
                Ok(Some(patch.with_context("quantized-codegen")))
            } else if kernel_spatial_shape.iter().product::<usize>() == 1
                && (0..spatial_rank)
                    .all(|i| self.pool_spec.stride(i) == 1 && self.pool_spec.dilation(i) == 1)
                && self.group == 1
            {
                use crate::ops::matmul::MatMulUnary;
                let mut patch = TypedModelPatch::default();
                let mut wire = patch.tap_model(model, node.inputs[0])?;
                let input_c_is_last = input_shape.c_axis() == input_shape.rank() - 1;
                let geo_dim: TDim = input_shape.hw_dims().iter().product();
                wire = patch.wire_node(
                    format!("{}.reshape_input", &*node.name),
                    AxisOp::Reshape(
                        input_shape.h_axis(),
                        input_shape.hw_dims().into(),
                        tvec!(geo_dim.clone()),
                    ),
                    &[wire],
                )?[0];
                let kernel_shape = match self.kernel_fmt {
                    KernelFormat::HWIO => &self.kernel.shape()[spatial_rank..],
                    KernelFormat::OIHW => &self.kernel.shape()[..2],
                };
                let operating_rank = input_fact.rank() + 1 - kernel_spatial_shape.len();
                let kernel = self
                    .kernel
                    .as_ref()
                    .clone()
                    .into_shape(kernel_shape)?
                    .broadcast_into_rank(operating_rank)?;
                wire = patch.wire_node(
                    &format!("{}.matmul", &node.name),
                    MatMulUnary::new(
                        kernel.into_arc_tensor(),
                        MatMulAxes::default_for_rank(operating_rank).transposing(
                            self.kernel_fmt == KernelFormat::HWIO,
                            input_c_is_last,
                            input_c_is_last,
                        ),
                    ),
                    &[wire],
                )?[0];
                if let Some(ref bias) = self.bias {
                    let bias_shape =
                        if input_c_is_last { [1, bias.len()] } else { [bias.len(), 1] };
                    let bias = bias
                        .clone()
                        .into_tensor()
                        .into_shape(&bias_shape)?
                        .broadcast_into_rank(operating_rank)?
                        .into_arc_tensor();
                    wire = patch.wire_node(
                        format!("{}.bias", node.name),
                        crate::ops::math::add::unary(bias),
                        &[wire],
                    )?[0];
                }
                wire = patch.wire_node(
                    &*node.name,
                    AxisOp::Reshape(
                        input_shape.h_axis(),
                        tvec!(geo_dim),
                        input_shape.hw_dims().into(),
                    ),
                    &[wire],
                )?[0];
                patch.shunt_outside(model, OutletId::new(node.id, 0), wire)?;
                patch.obliterate(node.id)?;
                Ok(Some(patch))
            } else if input_fact
                .shape
                .as_concrete()
                .map(|s| {
                    should_use_lazy(
                        &self.pool_spec.data_format.shape(s.into()).unwrap(),
                        &self.pool_spec,
                        self.group,
                    )
                })
                .unwrap_or(false)
            {
                let mut patch = TypedModelPatch::new("wire_as_lazy_im2col");
                let mut wire = patch.tap_model(model, node.inputs[0])?;
                wire = self.wire_as_lazy_im2col(&mut patch, &*node.name, wire)?;
                patch.shunt_outside(model, OutletId::new(node.id, 0), wire)?;
                patch.obliterate(node.id)?;
                Ok(Some(patch))
            } else if self.group != 1
                && self.group == self.output_channels()
                && self.group == self.input_channels()
                && input_fact.shape.as_concrete().is_some()
            {
                let op = dispatch_floatlike!(Self::to_depth_wise(dt)(self, input_fact))
                    .context("in to_depth_wise")?;
                Ok(Some(TypedModelPatch::single_unary_op(model, node, op)?))
            } else {
                let mut patch = TypedModelPatch::default();
                let wire = patch.tap_model(model, node.inputs[0])?;
                let wire = self
                    .wire_as_im2col_pair(&mut patch, &*node.name, wire)
                    .context("in wire_as_im2col_pair")?;
                patch.shunt_outside(model, OutletId::new(node.id, 0), wire)?;
                patch.obliterate(node.id)?;
                Ok(Some(patch))
            }
        }
    }

    as_op!();
}

fn should_use_lazy(_input_shape: &DataShape, pool_spec: &PoolSpec, group: usize) -> bool {
    group == 1 && pool_spec.kernel_shape.iter().product::<usize>() > 5
}

#[allow(non_snake_case)]
#[cfg(test)]
mod test {
    use super::*;
    use crate::ops::cnn::PaddingSpec;
    use DataFormat::*;

    #[test]
    fn onnx_basic_convinteger() {
        let op = ConvUnary {
            pool_spec: PoolSpec {
                data_format: NCHW,
                kernel_shape: tvec!(2, 2),
                padding: PaddingSpec::Valid,
                dilations: None,
                strides: None,
                output_channel_override: Some(1),
            },
            kernel_fmt: KernelFormat::OIHW,
            kernel: rctensor4(&[[[[1u8, 1], [1, 1]]]]),
            group: 1,
            bias: None,
            q_params: Some((i32::datum_type(), MatMulQParams::all_dynamic(1))),
        };
        let input = tvec!(
            rctensor4(&[[[[1u8, 2, 3], [4, 5, 6], [7, 8, 9]]]]),
            rctensor0(0u8),
            rctensor0(1.0f32),
            rctensor0(1u8),
            rctensor0(1.0f32),
            rctensor0(0i32),
            rctensor0(1.0f32),
        );
        let output = op.eval(input).unwrap();
        assert_eq!(&*output[0], &tensor4(&[[[[8i32, 12], [20, 24]]]]));
    }
}<|MERGE_RESOLUTION|>--- conflicted
+++ resolved
@@ -664,16 +664,8 @@
                 let mut params = q_params.1.clone();
                 params.insert_input(0); // kernel as input
                 params.insert_input(2); // bias as input
-<<<<<<< HEAD
                 let bias = self.bias.clone().unwrap_or(rctensor0(0i32));
                 anyhow::ensure!(bias.rank() == 0 || bias.rank() == 1);
-=======
-                let mut bias = self.bias.clone().unwrap_or_else(|| rctensor0(0i32));
-                if bias.len() > 1 {
-                    let shape = if trans_data { [1, bias.len()] } else { [bias.len(), 1] };
-                    bias = bias.into_tensor().into_shape(&shape)?.into_arc_tensor();
-                }
->>>>>>> 730999bb
                 let bias = patch.add_const(format!("{}.bias", &node.name), bias)?;
                 inputs.insert(2, bias);
                 let op = QMatMul { axes, output_type: q_params.0, params: q_params.1.clone() };
