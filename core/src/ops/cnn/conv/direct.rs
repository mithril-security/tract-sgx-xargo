use crate::internal::*;
use crate::ops::nn::DataShape;
use ndarray::prelude::*;
use tract_linalg::mmm::*;

#[derive(CustomDebug, Clone, new)]
pub struct Direct {
    tile: Box<dyn MatMatMul<f32>>,
    data_offsets: Vec<isize>,
    kernel_offsets: Vec<isize>,
    input_shape: DataShape,
    output_shape: DataShape,
    packed_filters: Tensor,
    fused_ops: Vec<FusedSpec<f32>>,
}

impl Direct {
    pub fn output_shape(&self) -> &[usize] {
        &self.output_shape.shape
    }
}

impl Op for Direct {
    fn name(&self) -> Cow<str> {
        "ConvDirect".into()
    }

    fn info(&self) -> TractResult<Vec<String>> {
        let mut info = vec![format!("{:?}", self.tile)];
        for op in &self.fused_ops {
            info.push(format!(" + {:?}", op));
        }
        Ok(info)
    }

    fn fuse(&self, model: &TypedModel, node: &TypedNode) -> TractResult<Option<TypedModelPatch>> {
        if let Some(succ) = model.single_succ(node.id)? {
            let fused_micro_op = (|| -> TractResult<Option<TVec<FusedSpec<f32>>>> {
                if let Some(op) = succ.op_as::<crate::ops::binary::UnaryAOp>() {
                    if op.b.shape() == &[*self.output_shape.c()] {
                        if op.mini_op.is::<crate::ops::math::Mul>() {
                            return Ok(Some(tvec!(FusedSpec::PerRowMul(
                                op.b.as_slice::<f32>()?.to_vec(),
                            ))));
                        } else if op.mini_op.is::<crate::ops::math::Add>() {
                            return Ok(Some(tvec!(FusedSpec::PerRowAdd(
                                op.b.as_slice::<f32>()?.to_vec(),
                            ))));
                        }
                    }
                } else if let Some(op) = succ.op_as::<crate::ops::math::ScalarMax>() {
                    return Ok(Some(tvec!(FusedSpec::Max(op.max))));
                } else if let Some(op) = succ.op_as::<crate::ops::math::ScalarMin>() {
                    return Ok(Some(tvec!(FusedSpec::Min(op.min))));
                } else if let Some(op) = succ.op_as::<crate::ops::math::ScalarMinMax>() {
                    return Ok(Some(tvec!(FusedSpec::Min(op.min), FusedSpec::Max(op.max),)));
                }
                Ok(None)
            })()?;
            if let Some(op) = fused_micro_op {
                let mut ops = self.fused_ops.clone();
                ops.extend(op.into_iter());
                return Ok(Some(TypedModelPatch::fuse_with_next(
                    model,
                    &node,
                    Direct { fused_ops: ops, ..self.clone() },
                )?));
            }
        }
        Ok(None)
    }

    fn cost(&self, inputs: &[&TypedTensorInfo]) -> TractResult<TVec<(Cost, TDim)>> {
        let batch = inputs[0].shape.dim(0);
        Ok(tvec!((
            Cost::FMA(f32::datum_type()),
            batch * self.tile.n() * self.tile.m() * self.tile.k()
        )))
    }

    fn validation(&self) -> Validation {
        Validation::Rounding
    }
}

impl StatelessOp for Direct {
    fn eval(&self, mut inputs: TVec<Arc<Tensor>>) -> TractResult<TVec<Arc<Tensor>>> {
        let input = args_1!(inputs);
        unsafe {
            let input = input.to_array_view::<f32>()?;
            let mut output = ArrayD::<f32>::uninitialized(&*self.output_shape.shape);
            let filters = self.packed_filters.as_ptr::<f32>()?;
            for n in 0..*self.input_shape.n() {
                let input = input.slice_axis(Axis(0), (n..=n).into());
                let mut output = output.slice_axis_mut(Axis(0), (n..=n).into());
                self.tile.run(
                    &self.tile.a_from_packed(filters),
                    &self.tile.b_from_data_and_offsets(
                        input.as_ptr(),
                        &self.kernel_offsets,
                        &self.data_offsets,
                    ),
                    &mut self.tile.c_from_data_and_strides(
                        output.as_mut_ptr(),
                        *self.output_shape.c_stride() as isize,
                        *self.output_shape.w_stride() as isize,
                    ),
                    &*self.fused_ops,
                );
            }
            Ok(tvec!(output.into_arc_tensor()))
        }
    }
<<<<<<< HEAD
=======
}

impl TypedOp for Direct {
    typed_op_as_op!();

    fn output_facts(
        &self,
        inputs: &[&TypedTensorInfo],
    ) -> TractResult<TVec<TypedTensorInfo>> {
        Ok(tvec!(TypedTensorInfo::dt_shape(
            inputs[0].datum_type,
            &*self.output_shape.shape
        )?))
    }
>>>>>>> 0024640a
}<|MERGE_RESOLUTION|>--- conflicted
+++ resolved
@@ -111,8 +111,6 @@
             Ok(tvec!(output.into_arc_tensor()))
         }
     }
-<<<<<<< HEAD
-=======
 }
 
 impl TypedOp for Direct {
@@ -127,5 +125,4 @@
             &*self.output_shape.shape
         )?))
     }
->>>>>>> 0024640a
 }